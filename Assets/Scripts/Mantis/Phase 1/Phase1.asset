%YAML 1.1
%TAG !u! tag:unity3d.com,2011:
--- !u!114 &11400000
MonoBehaviour:
  m_ObjectHideFlags: 0
  m_CorrespondingSourceObject: {fileID: 0}
  m_PrefabInstance: {fileID: 0}
  m_PrefabAsset: {fileID: 0}
  m_GameObject: {fileID: 0}
  m_Enabled: 1
  m_EditorHideFlags: 0
  m_Script: {fileID: 11500000, guid: 1919fe022808051459fac6a9249b9e52, type: 3}
  m_Name: Phase1
  m_EditorClassIdentifier: Assembly-CSharp::BossPhase
  enterAtHPPercent: 100
  attacks:
  - {fileID: 11400000, guid: 351b0ba43fa25bf49a43fbfe6577f3d7, type: 2}
  - {fileID: 11400000, guid: 709c538ba5a592249843b6f1670db0f6, type: 2}
  minDecisionGap: 0.8
  maxDecisionGap: 1.2
<<<<<<< HEAD
  moveSpeed: 20
=======
  moveSpeed: 10
>>>>>>> 685d196c
  gravityScale: 3.5<|MERGE_RESOLUTION|>--- conflicted
+++ resolved
@@ -18,9 +18,5 @@
   - {fileID: 11400000, guid: 709c538ba5a592249843b6f1670db0f6, type: 2}
   minDecisionGap: 0.8
   maxDecisionGap: 1.2
-<<<<<<< HEAD
-  moveSpeed: 20
-=======
   moveSpeed: 10
->>>>>>> 685d196c
   gravityScale: 3.5